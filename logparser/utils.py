--- conflicted
+++ resolved
@@ -168,11 +168,7 @@
 
 def get_oid(oid):
     """Get a name for the entity ID in hexadecimal text format."""
-<<<<<<< HEAD
-    # Information from RTPS Spec: http://www.omg.org/spec/DDSI-RTPS/2.2/PDF/
-=======
     # Information from RTPS Spec: http://www.omg.org/spec/DDSI-RTPS/
->>>>>>> 389bf0e4
     # Security entities: http://www.omg.org/spec/DDS-SECURITY/1.0/Beta2/
     BUILTIN_NAMES = {
         # Built-in Entity GUIDs
@@ -194,11 +190,7 @@
         0x02: "W+K", 0x03: "W-K",
         0x04: "R-K", 0x07: "R+K"}
 
-<<<<<<< HEAD
-    # Convert into a number from the hexadecimal text representation
-=======
     # Convert the hexadecimal text representation to a number
->>>>>>> 389bf0e4
     oid_num = int(oid, 16)
 
     # Analyze the entity kind
